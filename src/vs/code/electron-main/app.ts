--- conflicted
+++ resolved
@@ -3,13 +3,8 @@
  *  Licensed under the MIT License. See License.txt in the project root for license information.
  *--------------------------------------------------------------------------------------------*/
 
-<<<<<<< HEAD
-import { app, ipcMain as ipc, systemPreferences, shell, Event, contentTracing, protocol, powerMonitor, IpcMainEvent, BrowserWindow, dialog } from 'electron';
+import { app, ipcMain as ipc, systemPreferences, shell, Event, contentTracing, protocol, IpcMainEvent, BrowserWindow, dialog, session } from 'electron';
 import { IProcessEnvironment, isWindows, isMacintosh, isLinux } from 'vs/base/common/platform';
-=======
-import { app, ipcMain as ipc, systemPreferences, shell, Event, contentTracing, protocol, IpcMainEvent, BrowserWindow, dialog, session } from 'electron';
-import { IProcessEnvironment, isWindows, isMacintosh } from 'vs/base/common/platform';
->>>>>>> 9dde49dc
 import { WindowsMainService } from 'vs/platform/windows/electron-main/windowsMainService';
 import { IWindowOpenable } from 'vs/platform/windows/common/windows';
 import { OpenContext } from 'vs/platform/windows/node/window';
